
import { 
  Controller, 
  Get, 
  Post, 
  Body, 
  Logger, 
  Res, 
  Sse, 
  MessageEvent,
  Headers,
  Query
} from '@nestjs/common';
import { Response } from 'express';
import { Observable, Subject } from 'rxjs';
import { map } from 'rxjs/operators';
import { CoordinatorService } from '../../src/services/coordinator.service';

@Controller('api')
export class AppController {
  private readonly logger = new Logger(AppController.name);
  // Using a simple in-memory store for conversations
  // In a production app, you would use Redis or another persistent store
  private readonly conversations = new Map<string, string[]>();
  
  constructor(private readonly coordinatorService: CoordinatorService) {}
  
  // Helper to get or create a conversation for a session
  private getOrCreateConversation(sessionId: string = 'default'): string[] {
    if (!this.conversations.has(sessionId)) {
      this.conversations.set(sessionId, []);
    }
    return this.conversations.get(sessionId)!;
  }
  
  // Helper to add a message to a conversation and return the session ID
  private addMessageToConversation(message: string, sessionId: string = 'default'): string {
    const conversation = this.getOrCreateConversation(sessionId);
    conversation.push(message);
    this.logger.log(`Session ${sessionId} history: ${conversation.length} messages`);
    return sessionId;
  }

  @Post('chat')
  async chat(
    @Body() body: { message: string },
    @Headers('session-id') sessionId?: string
  ): Promise<{ response: string }> {
    this.logger.log(`Received chat request: ${JSON.stringify(body)}, sessionId: ${sessionId || 'default'}`);
    
    if (!body || typeof body.message !== 'string') {
      this.logger.error(`Invalid request body: ${JSON.stringify(body)}`);
      throw new Error('Invalid request body. Expected {message: string}');
    }
    
    // Add to conversation history
    this.addMessageToConversation(body.message, sessionId);
    
    this.logger.log(`Processing message: ${body.message}`);
    const response = await this.coordinatorService.processMessage(
      body.message, 
      false, 
      undefined, 
      sessionId
    );
    this.logger.log(`Response generated: ${response}`);
    
    // Add the response to conversation history too
    this.addMessageToConversation(response, sessionId);
    
    return { response };
  }
  
  @Post('chat/stream')
  async chatStream(
    @Body() body: { message: string },
    @Res() res: Response,
    @Headers('accept') accept: string,
    @Headers('session-id') sessionId?: string
  ): Promise<void> {
    this.logger.log(`Received streaming chat request: ${JSON.stringify(body)}, sessionId: ${sessionId || 'default'}`);
    
    if (!body || typeof body.message !== 'string') {
      this.logger.error(`Invalid request body: ${JSON.stringify(body)}`);
      res.status(400).json({ error: 'Invalid request body. Expected {message: string}' });
      return;
    }
    
    // Add to conversation history
    this.addMessageToConversation(body.message, sessionId);
    
    // Check if the client supports event-stream
    const wantsEventStream = accept && accept.includes('text/event-stream');
    
    if (wantsEventStream) {
      // Set up Server-Sent Events
      res.setHeader('Content-Type', 'text/event-stream');
      res.setHeader('Cache-Control', 'no-cache');
      res.setHeader('Connection', 'keep-alive');
      
      // Handle client disconnect
      res.on('close', () => {
        this.logger.log('Client closed connection');
        res.end();
      });
      
      let fullResponse = '';
      
      // Stream the response
      try {
        await this.coordinatorService.processMessage(
          body.message,
          true, // Enable streaming
          (token: string) => {
            fullResponse += token;
            res.write(`data: ${JSON.stringify({ token })}\n\n`);
            // Ensure the data is sent immediately
            // Some Node.js response implementations have flush
            if (typeof (res as any).flush === 'function') {
              (res as any).flush();
            }
          },
          sessionId
        );
        
        // Add the complete response to conversation history
        this.addMessageToConversation(fullResponse, sessionId);
        
        // Signal completion
        res.write(`data: ${JSON.stringify({ done: true })}\n\n`);
        res.end();
      } catch (error) {
        const err = error as Error;
        this.logger.error(`Streaming error: ${err.message}`);
        res.write(`data: ${JSON.stringify({ error: err.message })}\n\n`);
        res.end();
      }
    } else {
      // Fall back to regular JSON response for clients that don't support SSE
      try {
<<<<<<< HEAD
        const fullResponse = await this.coordinatorService.processMessage(
          body.message,
          false,
          undefined,
          sessionId
        );
=======
        const fullResponse = await this.coordinatorService.processMessage(body.message);
        
        // Add the response to conversation history
        this.addMessageToConversation(fullResponse, sessionId);
        
>>>>>>> ab5b7954
        res.json({ response: fullResponse });
      } catch (error) {
        const err = error as Error;
        this.logger.error(`Error processing message: ${err.message}`);
        res.status(500).json({ error: err.message });
      }
    }
  }
  
  @Sse('chat/sse')
  chatSSE(
    @Headers('message') headerMessage: string, 
    @Query('message') queryMessage: string,
<<<<<<< HEAD
    @Headers('session-id') headerSessionId?: string,
    @Query('session-id') querySessionId?: string
  ): Observable<MessageEvent> {
    const message = queryMessage || headerMessage;
    const sessionId = querySessionId || headerSessionId || 'default';
    
    this.logger.log(`Received SSE chat request: message=${message}, sessionId=${sessionId}`);
=======
    @Headers('session-id') sessionId?: string,
    @Query('session-id') querySessionId?: string
  ): Observable<MessageEvent> {
    const message = queryMessage || headerMessage;
    const session = querySessionId || sessionId || 'default';
    
    this.logger.log(`Received SSE chat request: message=${message}, sessionId=${session}`);
>>>>>>> ab5b7954
    
    if (!message) {
      throw new Error('Message is required. Pass it as a query parameter: ?message=your_message');
    }
    
    // Add to conversation history
    this.addMessageToConversation(message, session);
    
    // Create a subject to push tokens to
    const subject = new Subject<MessageEvent>();
    
    let fullResponse = '';
    
    // Process the message and stream tokens
    this.coordinatorService.processMessage(
      message, 
      true,
      (token: string) => {
        fullResponse += token;
        subject.next({ data: { token } });
      },
      sessionId
    )
    .then(() => {
      // Add the complete response to conversation history
      this.addMessageToConversation(fullResponse, session);
      
      // Complete the stream when done
      subject.next({ data: { done: true } });
      subject.complete();
    })
    .catch((error) => {
      // Handle errors
      const err = error as Error;
      this.logger.error(`SSE error: ${err.message}`);
      subject.next({ data: { error: err.message } });
      subject.complete();
    });
    
    return subject.asObservable();
  }

  @Get('agents')
  getAgents(): { agents: Array<{ name: string; description: string }> } {
    // Get a list of all available agents for informational purposes
    // We need to access the agentDiscoveryService through the coordinator
    const agents = (this.coordinatorService as any).agentDiscoveryService?.getAllAgents() || [];
    return {
      agents: agents.map(agent => ({
        name: agent.name,
        description: agent.description
      }))
    };
  }
}<|MERGE_RESOLUTION|>--- conflicted
+++ resolved
@@ -1,12 +1,12 @@
 
-import { 
-  Controller, 
-  Get, 
-  Post, 
-  Body, 
-  Logger, 
-  Res, 
-  Sse, 
+import {
+  Controller,
+  Get,
+  Post,
+  Body,
+  Logger,
+  Res,
+  Sse,
   MessageEvent,
   Headers,
   Query
@@ -22,9 +22,9 @@
   // Using a simple in-memory store for conversations
   // In a production app, you would use Redis or another persistent store
   private readonly conversations = new Map<string, string[]>();
-  
+
   constructor(private readonly coordinatorService: CoordinatorService) {}
-  
+
   // Helper to get or create a conversation for a session
   private getOrCreateConversation(sessionId: string = 'default'): string[] {
     if (!this.conversations.has(sessionId)) {
@@ -32,7 +32,7 @@
     }
     return this.conversations.get(sessionId)!;
   }
-  
+
   // Helper to add a message to a conversation and return the session ID
   private addMessageToConversation(message: string, sessionId: string = 'default'): string {
     const conversation = this.getOrCreateConversation(sessionId);
@@ -47,30 +47,30 @@
     @Headers('session-id') sessionId?: string
   ): Promise<{ response: string }> {
     this.logger.log(`Received chat request: ${JSON.stringify(body)}, sessionId: ${sessionId || 'default'}`);
-    
+
     if (!body || typeof body.message !== 'string') {
       this.logger.error(`Invalid request body: ${JSON.stringify(body)}`);
       throw new Error('Invalid request body. Expected {message: string}');
     }
-    
+
     // Add to conversation history
     this.addMessageToConversation(body.message, sessionId);
-    
+
     this.logger.log(`Processing message: ${body.message}`);
     const response = await this.coordinatorService.processMessage(
-      body.message, 
-      false, 
-      undefined, 
+      body.message,
+      false,
+      undefined,
       sessionId
     );
     this.logger.log(`Response generated: ${response}`);
-    
+
     // Add the response to conversation history too
     this.addMessageToConversation(response, sessionId);
-    
+
     return { response };
   }
-  
+
   @Post('chat/stream')
   async chatStream(
     @Body() body: { message: string },
@@ -79,33 +79,33 @@
     @Headers('session-id') sessionId?: string
   ): Promise<void> {
     this.logger.log(`Received streaming chat request: ${JSON.stringify(body)}, sessionId: ${sessionId || 'default'}`);
-    
+
     if (!body || typeof body.message !== 'string') {
       this.logger.error(`Invalid request body: ${JSON.stringify(body)}`);
       res.status(400).json({ error: 'Invalid request body. Expected {message: string}' });
       return;
     }
-    
+
     // Add to conversation history
     this.addMessageToConversation(body.message, sessionId);
-    
+
     // Check if the client supports event-stream
     const wantsEventStream = accept && accept.includes('text/event-stream');
-    
+
     if (wantsEventStream) {
       // Set up Server-Sent Events
       res.setHeader('Content-Type', 'text/event-stream');
       res.setHeader('Cache-Control', 'no-cache');
       res.setHeader('Connection', 'keep-alive');
-      
+
       // Handle client disconnect
       res.on('close', () => {
         this.logger.log('Client closed connection');
         res.end();
       });
-      
+
       let fullResponse = '';
-      
+
       // Stream the response
       try {
         await this.coordinatorService.processMessage(
@@ -122,10 +122,10 @@
           },
           sessionId
         );
-        
+
         // Add the complete response to conversation history
         this.addMessageToConversation(fullResponse, sessionId);
-        
+
         // Signal completion
         res.write(`data: ${JSON.stringify({ done: true })}\n\n`);
         res.end();
@@ -138,20 +138,11 @@
     } else {
       // Fall back to regular JSON response for clients that don't support SSE
       try {
-<<<<<<< HEAD
-        const fullResponse = await this.coordinatorService.processMessage(
-          body.message,
-          false,
-          undefined,
-          sessionId
-        );
-=======
         const fullResponse = await this.coordinatorService.processMessage(body.message);
-        
+
         // Add the response to conversation history
         this.addMessageToConversation(fullResponse, sessionId);
-        
->>>>>>> ab5b7954
+
         res.json({ response: fullResponse });
       } catch (error) {
         const err = error as Error;
@@ -160,44 +151,34 @@
       }
     }
   }
-  
+
   @Sse('chat/sse')
   chatSSE(
-    @Headers('message') headerMessage: string, 
+    @Headers('message') headerMessage: string,
     @Query('message') queryMessage: string,
-<<<<<<< HEAD
-    @Headers('session-id') headerSessionId?: string,
-    @Query('session-id') querySessionId?: string
-  ): Observable<MessageEvent> {
-    const message = queryMessage || headerMessage;
-    const sessionId = querySessionId || headerSessionId || 'default';
-    
-    this.logger.log(`Received SSE chat request: message=${message}, sessionId=${sessionId}`);
-=======
     @Headers('session-id') sessionId?: string,
     @Query('session-id') querySessionId?: string
   ): Observable<MessageEvent> {
     const message = queryMessage || headerMessage;
     const session = querySessionId || sessionId || 'default';
-    
+
     this.logger.log(`Received SSE chat request: message=${message}, sessionId=${session}`);
->>>>>>> ab5b7954
-    
+
     if (!message) {
       throw new Error('Message is required. Pass it as a query parameter: ?message=your_message');
     }
-    
+
     // Add to conversation history
     this.addMessageToConversation(message, session);
-    
+
     // Create a subject to push tokens to
     const subject = new Subject<MessageEvent>();
-    
+
     let fullResponse = '';
-    
+
     // Process the message and stream tokens
     this.coordinatorService.processMessage(
-      message, 
+      message,
       true,
       (token: string) => {
         fullResponse += token;
@@ -208,7 +189,7 @@
     .then(() => {
       // Add the complete response to conversation history
       this.addMessageToConversation(fullResponse, session);
-      
+
       // Complete the stream when done
       subject.next({ data: { done: true } });
       subject.complete();
@@ -220,7 +201,7 @@
       subject.next({ data: { error: err.message } });
       subject.complete();
     });
-    
+
     return subject.asObservable();
   }
 
