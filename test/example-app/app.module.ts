import { Module } from '@nestjs/common';
import { LangChainToolsModule } from '../../src/modules/langchain-tools.module';
import { WeatherAgent } from './agents/weather.agent';
import { TravelAgent } from './agents/travel.agent';
import { AppController } from './app.controller';

@Module({
  imports: [
    LangChainToolsModule.forRoot({
<<<<<<< HEAD
      coordinatorPrompt: `You are a travel planning assistant with PERFECT MEMORY of this conversation. 
      You have access to specialized agents for weather and travel information. Route questions to the appropriate agent. 
      
      CRITICALLY IMPORTANT: You MUST use conversation history to understand context. When the user asks about previous messages,
      refers to past questions, or uses pronouns like "it", "that", or "this" to reference earlier topics, you MUST look at the 
      chat_history to understand what they are referring to. Never claim you don't have memory or can't remember previous messages.
      
      For example, if a user asks about the weather in Paris, and then later asks "when did I ask about?", you must remember they 
      were asking about Paris.`,
      coordinatorUseMemory: true,
      enableStreaming: true,
=======
      coordinatorPrompt: `You are a travel planning assistant. You have access to specialized agents for weather and travel information. Route questions to the appropriate agent. Remember previous questions and context from the conversation.`,
      enableStreaming: true,
      coordinatorUseMemory: true,
>>>>>>> ab5b7954
    }),
  ],
  controllers: [AppController],
  providers: [
    WeatherAgent,
    TravelAgent,
  ],
})
export class AppModule {}<|MERGE_RESOLUTION|>--- conflicted
+++ resolved
@@ -7,23 +7,17 @@
 @Module({
   imports: [
     LangChainToolsModule.forRoot({
-<<<<<<< HEAD
-      coordinatorPrompt: `You are a travel planning assistant with PERFECT MEMORY of this conversation. 
-      You have access to specialized agents for weather and travel information. Route questions to the appropriate agent. 
-      
+      coordinatorPrompt: `You are a travel planning assistant with PERFECT MEMORY of this conversation.
+      You have access to specialized agents for weather and travel information. Route questions to the appropriate agent.
+
       CRITICALLY IMPORTANT: You MUST use conversation history to understand context. When the user asks about previous messages,
-      refers to past questions, or uses pronouns like "it", "that", or "this" to reference earlier topics, you MUST look at the 
+      refers to past questions, or uses pronouns like "it", "that", or "this" to reference earlier topics, you MUST look at the
       chat_history to understand what they are referring to. Never claim you don't have memory or can't remember previous messages.
-      
-      For example, if a user asks about the weather in Paris, and then later asks "when did I ask about?", you must remember they 
+
+      For example, if a user asks about the weather in Paris, and then later asks "when did I ask about?", you must remember they
       were asking about Paris.`,
       coordinatorUseMemory: true,
       enableStreaming: true,
-=======
-      coordinatorPrompt: `You are a travel planning assistant. You have access to specialized agents for weather and travel information. Route questions to the appropriate agent. Remember previous questions and context from the conversation.`,
-      enableStreaming: true,
-      coordinatorUseMemory: true,
->>>>>>> ab5b7954
     }),
   ],
   controllers: [AppController],
